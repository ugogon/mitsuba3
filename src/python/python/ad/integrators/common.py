--- conflicted
+++ resolved
@@ -41,12 +41,9 @@
 
         # Warn about potential bias due to shapes entering/leaving the frame
         self.sample_border_warning = props.get("border_warning", True)
-<<<<<<< HEAD
 
     def aovs(self):
         return []
-=======
->>>>>>> 0e2eaeb7
 
     def to_string(self):
         return f'{type(self).__name__}[max_depth = {self.max_depth},' \
